--- conflicted
+++ resolved
@@ -3,11 +3,8 @@
 This project adheres to [Semantic Versioning](http://semver.org/).
 
 ## [0.1.1] - TBD
-<<<<<<< HEAD
 - Add demo code
-=======
 - Added DOI badge to documentation page
->>>>>>> 7f823da6
 
 ## [0.1.0] - 2019-10-07
 - Initial release