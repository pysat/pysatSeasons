# Change Log
All notable changes to this project will be documented in this file.
This project adheres to [Semantic Versioning](http://semver.org/).

<<<<<<< HEAD
## [0.1.3] - 2020-04-21
- Updates demo codes to import objects from datetime and pandas for pysat 3.0.0 compatibility
- Fixed a bug where test routines used float where numpy 1.18 expects an int

## [0.1.2] - 2020-03-02
=======
## [0.1.2] - 2020-04-25
>>>>>>> 7b1c89c8
- Import objects from datetime and pandas for pysat 3.0.0 compatibility
- Use conda to manage Travis CI

## [0.1.1] - 2019-10-09
- Add demo code
- Added DOI badge to documentation page

## [0.1.0] - 2019-10-07
- Initial release<|MERGE_RESOLUTION|>--- conflicted
+++ resolved
@@ -2,15 +2,9 @@
 All notable changes to this project will be documented in this file.
 This project adheres to [Semantic Versioning](http://semver.org/).
 
-<<<<<<< HEAD
-## [0.1.3] - 2020-04-21
+## [0.1.2] - 2020-04-25
 - Updates demo codes to import objects from datetime and pandas for pysat 3.0.0 compatibility
 - Fixed a bug where test routines used float where numpy 1.18 expects an int
-
-## [0.1.2] - 2020-03-02
-=======
-## [0.1.2] - 2020-04-25
->>>>>>> 7b1c89c8
 - Import objects from datetime and pandas for pysat 3.0.0 compatibility
 - Use conda to manage Travis CI
 
